# Default settings common options.

#LAMMPS specific settings:
ifndef KOKKOS_PATH
  KOKKOS_PATH=../../lib/kokkos
endif
CXXFLAGS=$(CCFLAGS)

<<<<<<< HEAD
# Options: Cuda,ROCm,OpenMP,Pthreads,Qthreads,Serial
=======
KOKKOS_VERSION_MAJOR = 3
KOKKOS_VERSION_MINOR = 1
KOKKOS_VERSION_PATCH = 1
KOKKOS_VERSION = $(shell echo $(KOKKOS_VERSION_MAJOR)*10000+$(KOKKOS_VERSION_MINOR)*100+$(KOKKOS_VERSION_PATCH) | bc)

# Options: Cuda,HIP,ROCm,OpenMP,Pthread,Serial
>>>>>>> 5e3fe197
KOKKOS_DEVICES ?= "OpenMP"
#KOKKOS_DEVICES ?= "Pthreads"
# Options: 
# Intel:    KNC,KNL,SNB,HSW,BDW,SKX
# NVIDIA:   Kepler,Kepler30,Kepler32,Kepler35,Kepler37,Maxwell,Maxwell50,Maxwell52,Maxwell53,Pascal60,Pascal61,Volta70,Volta72,Turing75
# ARM:      ARMv80,ARMv81,ARMv8-ThunderX,ARMv8-TX2
# IBM:      BGQ,Power7,Power8,Power9
<<<<<<< HEAD
# AMD-GPUS: Kaveri,Carrizo,Fiji,Vega
=======
# AMD-GPUS: Vega900,Vega906
>>>>>>> 5e3fe197
# AMD-CPUS: AMDAVX,Ryzen,EPYC
KOKKOS_ARCH ?= ""
# Options: yes,no
KOKKOS_DEBUG ?= "no"
# Options: hwloc,librt,experimental_memkind
KOKKOS_USE_TPLS ?= ""
# Options: c++11,c++14,c++1y,c++17,c++1z,c++2a
KOKKOS_CXX_STANDARD ?= "c++11"
# Options: aggressive_vectorization,disable_profiling,enable_deprecated_code,disable_deprecated_code,enable_large_mem_tests,disable_complex_align
KOKKOS_OPTIONS ?= ""
# Option for setting ETI path
KOKKOS_ETI_PATH ?= ${KOKKOS_PATH}/core/src/eti
KOKKOS_CMAKE ?= "no"
KOKKOS_TRIBITS ?= "no"
KOKKOS_STANDALONE_CMAKE ?= "no"

# Default settings specific options.
# Options: force_uvm,use_ldg,rdc,enable_lambda,enable_constexpr
KOKKOS_CUDA_OPTIONS ?= "enable_lambda"

# Options: rdc
KOKKOS_HIP_OPTIONS ?= ""

# Default settings specific options.
# Options: enable_async_dispatch
KOKKOS_HPX_OPTIONS ?= ""

# Return a 1 if a string contains a substring and 0 if not
# Note the search string should be without '"'
# Example: $(call kokkos_has_string,"hwloc,librt",hwloc)
#   Will return a 1
kokkos_has_string=$(if $(findstring $2,$1),1,0)
# Returns 1 if the path exists, 0 otherwise
# Example: $(call kokkos_path_exists,/path/to/file)
#   Will return a 1 if /path/to/file exists
kokkos_path_exists=$(if $(wildcard $1),1,0)

# Check for general settings

KOKKOS_INTERNAL_ENABLE_DEBUG := $(call kokkos_has_string,$(KOKKOS_DEBUG),yes)
KOKKOS_INTERNAL_ENABLE_CXX11 := $(call kokkos_has_string,$(KOKKOS_CXX_STANDARD),c++11)
KOKKOS_INTERNAL_ENABLE_CXX14 := $(call kokkos_has_string,$(KOKKOS_CXX_STANDARD),c++14)
KOKKOS_INTERNAL_ENABLE_CXX1Y := $(call kokkos_has_string,$(KOKKOS_CXX_STANDARD),c++1y)
KOKKOS_INTERNAL_ENABLE_CXX17 := $(call kokkos_has_string,$(KOKKOS_CXX_STANDARD),c++17)
KOKKOS_INTERNAL_ENABLE_CXX1Z := $(call kokkos_has_string,$(KOKKOS_CXX_STANDARD),c++1z)
KOKKOS_INTERNAL_ENABLE_CXX2A := $(call kokkos_has_string,$(KOKKOS_CXX_STANDARD),c++2a)

# Check for external libraries.
KOKKOS_INTERNAL_USE_HWLOC := $(call kokkos_has_string,$(KOKKOS_USE_TPLS),hwloc)
KOKKOS_INTERNAL_USE_LIBRT := $(call kokkos_has_string,$(KOKKOS_USE_TPLS),librt)
KOKKOS_INTERNAL_USE_MEMKIND := $(call kokkos_has_string,$(KOKKOS_USE_TPLS),experimental_memkind)

# Check for advanced settings.
KOKKOS_INTERNAL_ENABLE_COMPILER_WARNINGS := $(call kokkos_has_string,$(KOKKOS_OPTIONS),compiler_warnings)
KOKKOS_INTERNAL_OPT_RANGE_AGGRESSIVE_VECTORIZATION := $(call kokkos_has_string,$(KOKKOS_OPTIONS),aggressive_vectorization)
KOKKOS_INTERNAL_DISABLE_PROFILING := $(call kokkos_has_string,$(KOKKOS_OPTIONS),disable_profiling)
KOKKOS_INTERNAL_DISABLE_DEPRECATED_CODE := $(call kokkos_has_string,$(KOKKOS_OPTIONS),disable_deprecated_code)
KOKKOS_INTERNAL_ENABLE_DEPRECATED_CODE := $(call kokkos_has_string,$(KOKKOS_OPTIONS),enable_deprecated_code)
KOKKOS_INTERNAL_DISABLE_COMPLEX_ALIGN := $(call kokkos_has_string,$(KOKKOS_OPTIONS),disable_complex_align)
KOKKOS_INTERNAL_DISABLE_DUALVIEW_MODIFY_CHECK := $(call kokkos_has_string,$(KOKKOS_OPTIONS),disable_dualview_modify_check)
KOKKOS_INTERNAL_ENABLE_PROFILING_LOAD_PRINT := $(call kokkos_has_string,$(KOKKOS_OPTIONS),enable_profile_load_print)
KOKKOS_INTERNAL_ENABLE_LARGE_MEM_TESTS := $(call kokkos_has_string,$(KOKKOS_OPTIONS),enable_large_mem_tests)
KOKKOS_INTERNAL_CUDA_USE_LDG := $(call kokkos_has_string,$(KOKKOS_CUDA_OPTIONS),use_ldg)
KOKKOS_INTERNAL_CUDA_USE_UVM := $(call kokkos_has_string,$(KOKKOS_CUDA_OPTIONS),force_uvm)
KOKKOS_INTERNAL_CUDA_USE_RELOC := $(call kokkos_has_string,$(KOKKOS_CUDA_OPTIONS),rdc)
KOKKOS_INTERNAL_CUDA_USE_LAMBDA := $(call kokkos_has_string,$(KOKKOS_CUDA_OPTIONS),enable_lambda)
KOKKOS_INTERNAL_CUDA_USE_CONSTEXPR := $(call kokkos_has_string,$(KOKKOS_CUDA_OPTIONS),enable_constexpr)
KOKKOS_INTERNAL_HPX_ENABLE_ASYNC_DISPATCH := $(call kokkos_has_string,$(KOKKOS_HPX_OPTIONS),enable_async_dispatch)
KOKKOS_INTERNAL_ENABLE_ETI := $(call kokkos_has_string,$(KOKKOS_OPTIONS),enable_eti)

KOKKOS_INTERNAL_HIP_USE_RELOC := $(call kokkos_has_string,$(KOKKOS_HIP_OPTIONS),rdc)

# Check for Kokkos Host Execution Spaces one of which must be on.
KOKKOS_INTERNAL_USE_OPENMP := $(call kokkos_has_string,$(subst OpenMPTarget,,$(KOKKOS_DEVICES)),OpenMP)
KOKKOS_INTERNAL_USE_PTHREADS := $(call kokkos_has_string,$(KOKKOS_DEVICES),Pthread)
KOKKOS_INTERNAL_USE_HPX := $(call kokkos_has_string,$(KOKKOS_DEVICES),HPX)
KOKKOS_INTERNAL_USE_SERIAL := $(call kokkos_has_string,$(KOKKOS_DEVICES),Serial)

ifeq ($(KOKKOS_INTERNAL_USE_OPENMP), 0)
  ifeq ($(KOKKOS_INTERNAL_USE_PTHREADS), 0)
    ifeq ($(KOKKOS_INTERNAL_USE_HPX), 0)
      KOKKOS_INTERNAL_USE_SERIAL := 1
    endif
  endif
endif

# Check for other Execution Spaces.
KOKKOS_INTERNAL_USE_CUDA := $(call kokkos_has_string,$(KOKKOS_DEVICES),Cuda)
KOKKOS_INTERNAL_USE_HIP := $(call kokkos_has_string,$(KOKKOS_DEVICES),HIP)
KOKKOS_INTERNAL_USE_OPENMPTARGET := $(call kokkos_has_string,$(KOKKOS_DEVICES),OpenMPTarget)

KOKKOS_DEVICELIST =
ifeq ($(KOKKOS_INTERNAL_USE_SERIAL), 1)
  KOKKOS_DEVICELIST += Serial
endif
ifeq ($(KOKKOS_INTERNAL_USE_OPENMP), 1)
  KOKKOS_DEVICELIST += OpenMP
endif
ifeq ($(KOKKOS_INTERNAL_USE_PTHREADS), 1)
  KOKKOS_DEVICELIST += Threads
endif
ifeq ($(KOKKOS_INTERNAL_USE_HPX), 1)
  KOKKOS_DEVICELIST += HPX
endif
ifeq ($(KOKKOS_INTERNAL_USE_CUDA), 1)
  KOKKOS_DEVICELIST += Cuda
endif
ifeq ($(KOKKOS_INTERNAL_USE_HIP), 1)
  KOKKOS_DEVICELIST += HIP
endif
ifeq ($(KOKKOS_INTERNAL_USE_OPENMPTARGET), 1)
  KOKKOS_DEVICELIST += OPENMPTARGET
endif

ifeq ($(KOKKOS_INTERNAL_USE_CUDA), 1)
  KOKKOS_INTERNAL_NVCC_PATH := $(shell which nvcc)
  ifeq ($(origin CUDA_PATH), undefined)
    CUDA_PATH = $(KOKKOS_INTERNAL_NVCC_PATH:/bin/nvcc=)
  endif
  ifeq ($(CUDA_PATH),)
    CUDA_PATH = $(KOKKOS_INTERNAL_NVCC_PATH:/bin/nvcc=)
  endif
  KOKKOS_INTERNAL_COMPILER_NVCC_VERSION := $(shell nvcc --version 2>&1 | grep release | cut -d' ' -f5 | cut -d',' -f1 | tr -d .)
endif

# Check OS.
KOKKOS_OS                      := $(strip $(shell uname -s))
KOKKOS_INTERNAL_OS_CYGWIN      := $(call kokkos_has_string,$(KOKKOS_OS),CYGWIN)
KOKKOS_INTERNAL_OS_LINUX       := $(call kokkos_has_string,$(KOKKOS_OS),Linux)
KOKKOS_INTERNAL_OS_DARWIN      := $(call kokkos_has_string,$(KOKKOS_OS),Darwin)

# Check compiler.
KOKKOS_CXX_VERSION                   := $(strip $(shell $(CXX) --version       2>&1))
KOKKOS_INTERNAL_COMPILER_INTEL       := $(call kokkos_has_string,$(KOKKOS_CXX_VERSION),Intel Corporation)
KOKKOS_INTERNAL_COMPILER_PGI         := $(call kokkos_has_string,$(KOKKOS_CXX_VERSION),PGI)
KOKKOS_INTERNAL_COMPILER_XL          := $(strip $(shell $(CXX) -qversion       2>&1 | grep XL                  | wc -l))
KOKKOS_INTERNAL_COMPILER_CRAY        := $(strip $(shell $(CXX) -craype-verbose 2>&1 | grep "CC-"               | wc -l))
KOKKOS_INTERNAL_COMPILER_NVCC        := $(strip $(shell echo "$(shell export OMPI_CXX=$(OMPI_CXX); export MPICH_CXX=$(MPICH_CXX); $(CXX) --version 2>&1 | grep nvcc | wc -l)>0" | bc))
KOKKOS_INTERNAL_COMPILER_CLANG       := $(call kokkos_has_string,$(KOKKOS_CXX_VERSION),clang)
KOKKOS_INTERNAL_COMPILER_APPLE_CLANG := $(call kokkos_has_string,$(KOKKOS_CXX_VERSION),Apple LLVM)
KOKKOS_INTERNAL_COMPILER_HCC         := $(call kokkos_has_string,$(KOKKOS_CXX_VERSION),HCC)
KOKKOS_INTERNAL_COMPILER_GCC         := $(call kokkos_has_string,$(KOKKOS_CXX_VERSION),GCC)

# Check Host Compiler if using NVCC through nvcc_wrapper
ifeq ($(KOKKOS_INTERNAL_COMPILER_NVCC), 1)
  KOKKOS_INTERNAL_COMPILER_NVCC_WRAPPER := $(strip $(shell echo $(CXX) | grep nvcc_wrapper | wc -l))
  ifeq ($(KOKKOS_INTERNAL_COMPILER_NVCC_WRAPPER), 1)

    KOKKOS_CXX_HOST_VERSION             := $(strip $(shell $(CXX) $(CXXFLAGS) --host-version       2>&1))
    KOKKOS_INTERNAL_COMPILER_PGI    := $(call kokkos_has_string,$(KOKKOS_CXX_HOST_VERSION),PGI)
    KOKKOS_INTERNAL_COMPILER_INTEL  := $(call kokkos_has_string,$(KOKKOS_CXX_HOST_VERSION),Intel Corporation)
    KOKKOS_INTERNAL_COMPILER_CLANG  := $(call kokkos_has_string,$(KOKKOS_CXX_HOST_VERSION),clang)
  endif
endif

ifeq ($(KOKKOS_INTERNAL_COMPILER_CLANG), 2)
  KOKKOS_INTERNAL_COMPILER_CLANG = 1
endif
ifeq ($(KOKKOS_INTERNAL_COMPILER_XL), 2)
  KOKKOS_INTERNAL_COMPILER_XL = 1
endif

# Apple Clang passes both clang and apple clang tests, so turn off clang.
ifeq ($(KOKKOS_INTERNAL_COMPILER_APPLE_CLANG), 1)
  KOKKOS_INTERNAL_COMPILER_CLANG = 0
endif
# AMD HCC passes both clang and hcc test so turn off clang
ifeq ($(KOKKOS_INTERNAL_COMPILER_HCC), 1)
  KOKKOS_INTENAL_COMPILER_CLANG = 0
endif

ifeq ($(KOKKOS_INTERNAL_COMPILER_CLANG), 1)
  KOKKOS_INTERNAL_COMPILER_CLANG_VERSION := $(shell $(CXX) --version | grep version | cut -d ' ' -f3 | tr -d '.')

  ifeq ($(KOKKOS_INTERNAL_USE_CUDA), 1)
    ifeq ($(shell test $(KOKKOS_INTERNAL_COMPILER_CLANG_VERSION) -lt 400; echo $$?),0)
      $(error Compiling Cuda code directly with Clang requires version 4.0.0 or higher)
    endif

    KOKKOS_INTERNAL_CUDA_USE_LAMBDA := 1
  endif
endif

# Set compiler warnings flags.
ifeq ($(KOKKOS_INTERNAL_ENABLE_COMPILER_WARNINGS), 1)
  ifeq ($(KOKKOS_INTERNAL_COMPILER_PGI), 1)
    # TODO check if PGI accepts GNU style warnings
    KOKKOS_INTERNAL_COMPILER_WARNINGS =
  else
    ifeq ($(KOKKOS_INTERNAL_COMPILER_CLANG), 1)
      KOKKOS_INTERNAL_COMPILER_WARNINGS = -Wall -Wunused-parameter -Wshadow -pedantic -Wsign-compare -Wtype-limits -Wuninitialized
    else
      ifeq ($(KOKKOS_INTERNAL_COMPILER_APPLE_CLANG), 1)
        KOKKOS_INTERNAL_COMPILER_WARNINGS = -Wall -Wunused-parameter -Wshadow -pedantic -Wsign-compare -Wtype-limits -Wuninitialized
      else
        ifeq ($(KOKKOS_INTERNAL_COMPILER_XL), 1)
          KOKKOS_INTERNAL_COMPILER_WARNINGS = -Wall -Wunused-parameter -Wshadow -pedantic -Wsign-compare -Wtype-limits -Wuninitialized
        else
          ifeq ($(KOKKOS_INTERNAL_COMPILER_CRAY), 1)
            # TODO check if cray accepts GNU style warnings
            KOKKOS_INTERNAL_COMPILER_WARNINGS =
          else
            #gcc
            KOKKOS_INTERNAL_COMPILER_WARNINGS = -Wall -Wunused-parameter -Wshadow -pedantic -Wsign-compare -Wtype-limits -Wignored-qualifiers -Wempty-body -Wclobbered -Wuninitialized
          endif
        endif
      endif
    endif
  endif
else
  KOKKOS_INTERNAL_COMPILER_WARNINGS =
endif

# Set OpenMP flags.
ifeq ($(KOKKOS_INTERNAL_COMPILER_PGI), 1)
  KOKKOS_INTERNAL_OPENMP_FLAG := -mp
else
  ifeq ($(KOKKOS_INTERNAL_COMPILER_CLANG), 1)
    KOKKOS_INTERNAL_OPENMP_FLAG := -fopenmp=libomp
  else
    ifeq ($(KOKKOS_INTERNAL_COMPILER_APPLE_CLANG), 1)
      KOKKOS_INTERNAL_OPENMP_FLAG := -fopenmp=libomp
    else
      ifeq ($(KOKKOS_INTERNAL_COMPILER_XL), 1)
        KOKKOS_INTERNAL_OPENMP_FLAG := -qsmp=omp
      else
        ifeq ($(KOKKOS_INTERNAL_COMPILER_CRAY), 1)
          # OpenMP is turned on by default in Cray compiler environment.
          KOKKOS_INTERNAL_OPENMP_FLAG :=
        else
          KOKKOS_INTERNAL_OPENMP_FLAG := -fopenmp
        endif
      endif
    endif
  endif
endif
ifeq ($(KOKKOS_INTERNAL_COMPILER_XL), 1)
  KOKKOS_INTERNAL_OPENMPTARGET_FLAG := -DKOKKOS_IBM_XL_OMP45_WORKAROUND -qsmp=omp -qoffload -qnoeh
else
  ifeq ($(KOKKOS_INTERNAL_COMPILER_CLANG), 1)
    #KOKKOS_INTERNAL_OPENMPTARGET_FLAG := -DKOKKOS_BUG_WORKAROUND_IBM_CLANG_OMP45_VIEW_INIT -fopenmp-implicit-declare-target -fopenmp-targets=nvptx64-nvidia-cuda -fopenmp -fopenmp=libomp
    KOKKOS_INTERNAL_OPENMPTARGET_FLAG := -DKOKKOS_WORKAROUND_OPENMPTARGET_CLANG -fopenmp -fopenmp=libomp
    KOKKOS_INTERNAL_OPENMPTARGET_LIB := -lomptarget
  else
    #Assume GCC
    KOKKOS_INTERNAL_OPENMPTARGET_FLAG := -fopenmp -foffload=nvptx-none
  endif
endif

# Set C++11 flags.
ifeq ($(KOKKOS_INTERNAL_COMPILER_PGI), 1)
  KOKKOS_INTERNAL_CXX11_FLAG := --c++11
  KOKKOS_INTERNAL_CXX14_FLAG := --c++14
  #KOKKOS_INTERNAL_CXX17_FLAG := --c++17
else
  ifeq ($(KOKKOS_INTERNAL_COMPILER_XL), 1)
     KOKKOS_INTERNAL_CXX11_FLAG := -std=c++11
     KOKKOS_INTERNAL_CXX14_FLAG := -std=c++14
     KOKKOS_INTERNAL_CXX1Y_FLAG := -std=c++1y
     #KOKKOS_INTERNAL_CXX17_FLAG := -std=c++17
     #KOKKOS_INTERNAL_CXX1Z_FLAG := -std=c++1Z
     #KOKKOS_INTERNAL_CXX2A_FLAG := -std=c++2a
  else
    ifeq ($(KOKKOS_INTERNAL_COMPILER_CRAY), 1)
      KOKKOS_INTERNAL_CXX11_FLAG := -hstd=c++11
      KOKKOS_INTERNAL_CXX14_FLAG := -hstd=c++14
      #KOKKOS_INTERNAL_CXX1Y_FLAG := -hstd=c++1y
      #KOKKOS_INTERNAL_CXX17_FLAG := -hstd=c++17
      #KOKKOS_INTERNAL_CXX1Z_FLAG := -hstd=c++1z
      #KOKKOS_INTERNAL_CXX2A_FLAG := -hstd=c++2a
    else
      ifeq ($(KOKKOS_INTERNAL_COMPILER_HCC), 1)
        KOKKOS_INTERNAL_CXX11_FLAG := 
      else
        KOKKOS_INTERNAL_CXX11_FLAG := --std=c++11
        KOKKOS_INTERNAL_CXX14_FLAG := --std=c++14
        KOKKOS_INTERNAL_CXX1Y_FLAG := --std=c++1y
        KOKKOS_INTERNAL_CXX17_FLAG := --std=c++17
        KOKKOS_INTERNAL_CXX1Z_FLAG := --std=c++1z
        KOKKOS_INTERNAL_CXX2A_FLAG := --std=c++2a
      endif
    endif
  endif
endif

# Check for Kokkos Architecture settings.

# Intel based.
KOKKOS_INTERNAL_USE_ARCH_KNC := $(call kokkos_has_string,$(KOKKOS_ARCH),KNC)
KOKKOS_INTERNAL_USE_ARCH_WSM := $(call kokkos_has_string,$(KOKKOS_ARCH),WSM)
KOKKOS_INTERNAL_USE_ARCH_SNB := $(call kokkos_has_string,$(KOKKOS_ARCH),SNB)
KOKKOS_INTERNAL_USE_ARCH_HSW := $(call kokkos_has_string,$(KOKKOS_ARCH),HSW)
KOKKOS_INTERNAL_USE_ARCH_BDW := $(call kokkos_has_string,$(KOKKOS_ARCH),BDW)
KOKKOS_INTERNAL_USE_ARCH_SKX := $(call kokkos_has_string,$(KOKKOS_ARCH),SKX)
KOKKOS_INTERNAL_USE_ARCH_KNL := $(call kokkos_has_string,$(KOKKOS_ARCH),KNL)

# NVIDIA based.
NVCC_WRAPPER := $(KOKKOS_PATH)/bin/nvcc_wrapper
KOKKOS_INTERNAL_USE_ARCH_KEPLER30 := $(call kokkos_has_string,$(KOKKOS_ARCH),Kepler30)
KOKKOS_INTERNAL_USE_ARCH_KEPLER32 := $(call kokkos_has_string,$(KOKKOS_ARCH),Kepler32)
KOKKOS_INTERNAL_USE_ARCH_KEPLER35 := $(call kokkos_has_string,$(KOKKOS_ARCH),Kepler35)
KOKKOS_INTERNAL_USE_ARCH_KEPLER37 := $(call kokkos_has_string,$(KOKKOS_ARCH),Kepler37)
KOKKOS_INTERNAL_USE_ARCH_MAXWELL50 := $(call kokkos_has_string,$(KOKKOS_ARCH),Maxwell50)
KOKKOS_INTERNAL_USE_ARCH_MAXWELL52 := $(call kokkos_has_string,$(KOKKOS_ARCH),Maxwell52)
KOKKOS_INTERNAL_USE_ARCH_MAXWELL53 := $(call kokkos_has_string,$(KOKKOS_ARCH),Maxwell53)
KOKKOS_INTERNAL_USE_ARCH_PASCAL61 := $(call kokkos_has_string,$(KOKKOS_ARCH),Pascal61)
KOKKOS_INTERNAL_USE_ARCH_PASCAL60 := $(call kokkos_has_string,$(KOKKOS_ARCH),Pascal60)
KOKKOS_INTERNAL_USE_ARCH_VOLTA70 := $(call kokkos_has_string,$(KOKKOS_ARCH),Volta70)
KOKKOS_INTERNAL_USE_ARCH_VOLTA72 := $(call kokkos_has_string,$(KOKKOS_ARCH),Volta72)
KOKKOS_INTERNAL_USE_ARCH_TURING75 := $(call kokkos_has_string,$(KOKKOS_ARCH),Turing75)
KOKKOS_INTERNAL_USE_ARCH_NVIDIA := $(shell expr $(KOKKOS_INTERNAL_USE_ARCH_KEPLER30)  \
                                              + $(KOKKOS_INTERNAL_USE_ARCH_KEPLER32)  \
                                              + $(KOKKOS_INTERNAL_USE_ARCH_KEPLER35)  \
                                              + $(KOKKOS_INTERNAL_USE_ARCH_KEPLER37)  \
                                              + $(KOKKOS_INTERNAL_USE_ARCH_PASCAL61)  \
                                              + $(KOKKOS_INTERNAL_USE_ARCH_PASCAL60)  \
<<<<<<< HEAD
					      + $(KOKKOS_INTERNAL_USE_ARCH_VOLTA70) \
					      + $(KOKKOS_INTERNAL_USE_ARCH_VOLTA72) \
					      + $(KOKKOS_INTERNAL_USE_ARCH_TURING75) \
=======
											  + $(KOKKOS_INTERNAL_USE_ARCH_VOLTA70) \
											  + $(KOKKOS_INTERNAL_USE_ARCH_VOLTA72) \
											  + $(KOKKOS_INTERNAL_USE_ARCH_TURING75) \
>>>>>>> 5e3fe197
                                              + $(KOKKOS_INTERNAL_USE_ARCH_MAXWELL50) \
                                              + $(KOKKOS_INTERNAL_USE_ARCH_MAXWELL52) \
                                              + $(KOKKOS_INTERNAL_USE_ARCH_MAXWELL53))

#SEK: This seems like a bug to me
ifeq ($(KOKKOS_INTERNAL_USE_ARCH_NVIDIA), 0)
  KOKKOS_INTERNAL_USE_ARCH_MAXWELL50 := $(call kokkos_has_string,$(KOKKOS_ARCH),Maxwell)
  KOKKOS_INTERNAL_USE_ARCH_KEPLER35 := $(call kokkos_has_string,$(KOKKOS_ARCH),Kepler)
  KOKKOS_INTERNAL_USE_ARCH_NVIDIA := $(shell expr $(KOKKOS_INTERNAL_USE_ARCH_KEPLER30)  \
                                                + $(KOKKOS_INTERNAL_USE_ARCH_KEPLER32)  \
                                                + $(KOKKOS_INTERNAL_USE_ARCH_KEPLER35)  \
                                                + $(KOKKOS_INTERNAL_USE_ARCH_KEPLER37)  \
                                                + $(KOKKOS_INTERNAL_USE_ARCH_PASCAL61)  \
                                                + $(KOKKOS_INTERNAL_USE_ARCH_PASCAL60)  \
<<<<<<< HEAD
						+ $(KOKKOS_INTERNAL_USE_ARCH_VOLTA70) \
						+ $(KOKKOS_INTERNAL_USE_ARCH_VOLTA72) \
						+ $(KOKKOS_INTERNAL_USE_ARCH_TURING75) \
=======
												+ $(KOKKOS_INTERNAL_USE_ARCH_VOLTA70) \
												+ $(KOKKOS_INTERNAL_USE_ARCH_VOLTA72) \
												+ $(KOKKOS_INTERNAL_USE_ARCH_TURING75) \
>>>>>>> 5e3fe197
                                                + $(KOKKOS_INTERNAL_USE_ARCH_MAXWELL50) \
                                                + $(KOKKOS_INTERNAL_USE_ARCH_MAXWELL52) \
                                                + $(KOKKOS_INTERNAL_USE_ARCH_MAXWELL53))
endif

ifeq ($(KOKKOS_INTERNAL_USE_ARCH_NVIDIA), 1)
  ifeq ($(KOKKOS_INTERNAL_COMPILER_CLANG), 1)
    KOKKOS_INTERNAL_NVCC_PATH := $(shell which nvcc)
    CUDA_PATH ?= $(KOKKOS_INTERNAL_NVCC_PATH:/bin/nvcc=)
    ifeq ($(KOKKOS_INTERNAL_USE_OPENMPTARGET), 1)
      KOKKOS_INTERNAL_OPENMPTARGET_FLAG := $(KOKKOS_INTERNAL_OPENMPTARGET_FLAG) --cuda-path=$(CUDA_PATH)
    endif
  endif
endif
# ARM based.
KOKKOS_INTERNAL_USE_ARCH_ARMV80 := $(call kokkos_has_string,$(KOKKOS_ARCH),ARMv80)
KOKKOS_INTERNAL_USE_ARCH_ARMV81 := $(call kokkos_has_string,$(KOKKOS_ARCH),ARMv81)
KOKKOS_INTERNAL_USE_ARCH_ARMV8_THUNDERX := $(call kokkos_has_string,$(KOKKOS_ARCH),ARMv8-ThunderX)
KOKKOS_INTERNAL_USE_ARCH_ARMV8_THUNDERX2 := $(call kokkos_has_string,$(KOKKOS_ARCH),ARMv8-TX2)
KOKKOS_INTERNAL_USE_ARCH_ARM := $(strip $(shell echo $(KOKKOS_INTERNAL_USE_ARCH_ARMV80)+$(KOKKOS_INTERNAL_USE_ARCH_ARMV81)+$(KOKKOS_INTERNAL_USE_ARCH_ARMV8_THUNDERX)+$(KOKKOS_INTERNAL_USE_ARCH_ARMV8_THUNDERX2) | bc))

# IBM based.
KOKKOS_INTERNAL_USE_ARCH_BGQ := $(call kokkos_has_string,$(KOKKOS_ARCH),BGQ)
KOKKOS_INTERNAL_USE_ARCH_POWER7 := $(call kokkos_has_string,$(KOKKOS_ARCH),Power7)
KOKKOS_INTERNAL_USE_ARCH_POWER8 := $(call kokkos_has_string,$(KOKKOS_ARCH),Power8)
KOKKOS_INTERNAL_USE_ARCH_POWER9 := $(call kokkos_has_string,$(KOKKOS_ARCH),Power9)
KOKKOS_INTERNAL_USE_ARCH_IBM := $(strip $(shell echo $(KOKKOS_INTERNAL_USE_ARCH_BGQ)+$(KOKKOS_INTERNAL_USE_ARCH_POWER7)+$(KOKKOS_INTERNAL_USE_ARCH_POWER8)+$(KOKKOS_INTERNAL_USE_ARCH_POWER9) | bc))

# AMD based.
KOKKOS_INTERNAL_USE_ARCH_AMDAVX := $(call kokkos_has_string,$(KOKKOS_ARCH),AMDAVX)
KOKKOS_INTERNAL_USE_ARCH_RYZEN := $(call kokkos_has_string,$(KOKKOS_ARCH),Ryzen)
KOKKOS_INTERNAL_USE_ARCH_EPYC := $(call kokkos_has_string,$(KOKKOS_ARCH),EPYC)
<<<<<<< HEAD
KOKKOS_INTERNAL_USE_ARCH_KAVERI := $(call kokkos_has_string,$(KOKKOS_ARCH),Kaveri)
KOKKOS_INTERNAL_USE_ARCH_CARRIZO := $(call kokkos_has_string,$(KOKKOS_ARCH),Carrizo)
KOKKOS_INTERNAL_USE_ARCH_FIJI := $(call kokkos_has_string,$(KOKKOS_ARCH),Fiji)
KOKKOS_INTERNAL_USE_ARCH_VEGA := $(call kokkos_has_string,$(KOKKOS_ARCH),Vega)
KOKKOS_INTERNAL_USE_ARCH_GFX901 := $(call kokkos_has_string,$(KOKKOS_ARCH),gfx901)
=======
KOKKOS_INTERNAL_USE_ARCH_VEGA900 := $(call kokkos_has_string,$(KOKKOS_ARCH),Vega900)
KOKKOS_INTERNAL_USE_ARCH_VEGA906 := $(call kokkos_has_string,$(KOKKOS_ARCH),Vega906)
>>>>>>> 5e3fe197

# Any AVX?
KOKKOS_INTERNAL_USE_ARCH_SSE42      := $(shell expr $(KOKKOS_INTERNAL_USE_ARCH_WSM))
KOKKOS_INTERNAL_USE_ARCH_AVX        := $(shell expr $(KOKKOS_INTERNAL_USE_ARCH_SNB) + $(KOKKOS_INTERNAL_USE_ARCH_AMDAVX))
KOKKOS_INTERNAL_USE_ARCH_AVX2       := $(shell expr $(KOKKOS_INTERNAL_USE_ARCH_HSW) + $(KOKKOS_INTERNAL_USE_ARCH_BDW) + $(KOKKOS_INTERNAL_USE_ARCH_EPYC))
KOKKOS_INTERNAL_USE_ARCH_AVX512MIC  := $(shell expr $(KOKKOS_INTERNAL_USE_ARCH_KNL))
KOKKOS_INTERNAL_USE_ARCH_AVX512XEON := $(shell expr $(KOKKOS_INTERNAL_USE_ARCH_SKX))

# Decide what ISA level we are able to support.
KOKKOS_INTERNAL_USE_ISA_X86_64    := $(shell expr $(KOKKOS_INTERNAL_USE_ARCH_WSM) + $(KOKKOS_INTERNAL_USE_ARCH_SNB) + $(KOKKOS_INTERNAL_USE_ARCH_HSW) + $(KOKKOS_INTERNAL_USE_ARCH_BDW) + $(KOKKOS_INTERNAL_USE_ARCH_KNL) + $(KOKKOS_INTERNAL_USE_ARCH_SKX) + $(KOKKOS_INTERNAL_USE_ARCH_EPYC))
KOKKOS_INTERNAL_USE_ISA_KNC       := $(shell expr $(KOKKOS_INTERNAL_USE_ARCH_KNC))
KOKKOS_INTERNAL_USE_ISA_POWERPCLE := $(shell expr $(KOKKOS_INTERNAL_USE_ARCH_POWER8) + $(KOKKOS_INTERNAL_USE_ARCH_POWER9))
KOKKOS_INTERNAL_USE_ISA_POWERPCBE := $(shell expr $(KOKKOS_INTERNAL_USE_ARCH_POWER7))

# Decide whether we can support transactional memory
KOKKOS_INTERNAL_USE_TM            := $(shell expr $(KOKKOS_INTERNAL_USE_ARCH_BDW) + $(KOKKOS_INTERNAL_USE_ARCH_SKX))

# Incompatible flags?
KOKKOS_INTERNAL_USE_ARCH_MULTIHOST := $(strip $(shell echo "$(KOKKOS_INTERNAL_USE_ARCH_SSE42)+$(KOKKOS_INTERNAL_USE_ARCH_AVX)+$(KOKKOS_INTERNAL_USE_ARCH_AVX2)+$(KOKKOS_INTERNAL_USE_ARCH_AVX512MIC)+$(KOKKOS_INTERNAL_USE_ARCH_AVX512XEON)+$(KOKKOS_INTERNAL_USE_ARCH_KNC)+$(KOKKOS_INTERNAL_USE_ARCH_IBM)+$(KOKKOS_INTERNAL_USE_ARCH_ARM)>1" | bc ))
KOKKOS_INTERNAL_USE_ARCH_MULTIGPU := $(strip $(shell echo "$(KOKKOS_INTERNAL_USE_ARCH_NVIDIA)>1" | bc))

ifeq ($(KOKKOS_INTERNAL_USE_ARCH_MULTIHOST), 1)
  $(error Defined Multiple Host architectures: KOKKOS_ARCH=$(KOKKOS_ARCH) )
endif
ifeq ($(KOKKOS_INTERNAL_USE_ARCH_MULTIGPU), 1)
  $(error Defined Multiple GPU architectures: KOKKOS_ARCH=$(KOKKOS_ARCH) )
endif

# Generating the list of Flags.

KOKKOS_CPPFLAGS =
KOKKOS_LIBDIRS =
ifneq ($(KOKKOS_CMAKE), yes)
  KOKKOS_CPPFLAGS = -I./ -I$(KOKKOS_PATH)/core/src -I$(KOKKOS_PATH)/containers/src -I$(KOKKOS_PATH)/algorithms/src -I$(KOKKOS_ETI_PATH)
endif
KOKKOS_TPL_INCLUDE_DIRS =
KOKKOS_TPL_LIBRARY_DIRS =
KOKKOS_TPL_LIBRARY_NAMES =

ifeq ($(KOKKOS_INTERNAL_ENABLE_COMPILER_WARNINGS), 1)
  KOKKOS_CXXFLAGS += $(KOKKOS_INTERNAL_COMPILER_WARNINGS)
endif

KOKKOS_LIBS = -ldl
KOKKOS_TPL_LIBRARY_NAMES += dl
ifneq ($(KOKKOS_CMAKE), yes)
  KOKKOS_LIBDIRS = -L$(shell pwd)
  # CXXLDFLAGS is used together with CXXFLAGS in a combined compile/link command
  KOKKOS_CXXLDFLAGS = -L$(shell pwd)
endif
KOKKOS_LINK_FLAGS = 
KOKKOS_SRC =
KOKKOS_HEADERS =

# Generating the KokkosCore_config.h file.

KOKKOS_INTERNAL_CONFIG_TMP=KokkosCore_config.tmp
KOKKOS_CONFIG_HEADER=KokkosCore_config.h
# Functions for generating config header file
kokkos_append_header = $(shell echo $1 >> $(KOKKOS_INTERNAL_CONFIG_TMP))

# Do not append first line
tmp := $(shell echo "/* ---------------------------------------------" > KokkosCore_config.tmp)
tmp := $(call kokkos_append_header,"Makefile constructed configuration:")
tmp := $(call kokkos_append_header,"$(shell date)")
tmp := $(call kokkos_append_header,"----------------------------------------------*/")

tmp := $(call kokkos_append_header,'\#if !defined(KOKKOS_MACROS_HPP) || defined(KOKKOS_CORE_CONFIG_H)')
tmp := $(call kokkos_append_header,'\#error "Do not include $(KOKKOS_CONFIG_HEADER) directly; include Kokkos_Macros.hpp instead."')
tmp := $(call kokkos_append_header,'\#else')
tmp := $(call kokkos_append_header,'\#define KOKKOS_CORE_CONFIG_H')
tmp := $(call kokkos_append_header,'\#endif')

tmp := $(call kokkos_append_header,"")
tmp := $(call kokkos_append_header,"\#define KOKKOS_VERSION $(KOKKOS_VERSION)")
tmp := $(call kokkos_append_header,"")
	
tmp := $(call kokkos_append_header,"/* Execution Spaces */")

ifeq ($(KOKKOS_INTERNAL_USE_CUDA), 1)
  tmp := $(call kokkos_append_header,"\#define KOKKOS_ENABLE_CUDA")
  tmp := $(call kokkos_append_header,"\#define KOKKOS_COMPILER_CUDA_VERSION $(KOKKOS_INTERNAL_COMPILER_NVCC_VERSION)")
endif

ifeq ($(KOKKOS_INTERNAL_USE_ROCM), 1)
  tmp := $(call kokkos_append_header,'\#define KOKKOS_ENABLE_ROCM')
  tmp := $(call kokkos_append_header,'\#define KOKKOS_IMPL_ROCM_CLANG_WORKAROUND 1')
endif
ifeq ($(KOKKOS_INTERNAL_USE_HIP), 1)
  tmp := $(call kokkos_append_header,'\#define KOKKOS_ENABLE_HIP')
endif

ifeq ($(KOKKOS_INTERNAL_USE_OPENMPTARGET), 1)
  tmp := $(call kokkos_append_header,'\#define KOKKOS_ENABLE_OPENMPTARGET')
  ifeq ($(KOKKOS_INTERNAL_COMPILER_GCC), 1)
  tmp := $(call kokkos_append_header,"\#define KOKKOS_WORKAROUND_OPENMPTARGET_GCC")
  endif
endif

ifeq ($(KOKKOS_INTERNAL_USE_OPENMP), 1)
  tmp := $(call kokkos_append_header,'\#define KOKKOS_ENABLE_OPENMP')
endif

ifeq ($(KOKKOS_INTERNAL_USE_PTHREADS), 1)
  tmp := $(call kokkos_append_header,"\#define KOKKOS_ENABLE_THREADS")
endif

ifeq ($(KOKKOS_INTERNAL_USE_HPX), 1)
  tmp := $(call kokkos_append_header,"\#define KOKKOS_ENABLE_HPX")
endif

ifeq ($(KOKKOS_INTERNAL_USE_SERIAL), 1)
  tmp := $(call kokkos_append_header,"\#define KOKKOS_ENABLE_SERIAL")
endif

ifeq ($(KOKKOS_INTERNAL_USE_TM), 1)
  tmp := $(call kokkos_append_header,"\#ifndef __CUDA_ARCH__")
  tmp := $(call kokkos_append_header,"\#define KOKKOS_ENABLE_TM")
  tmp := $(call kokkos_append_header,"\#endif")
endif

ifeq ($(KOKKOS_INTERNAL_USE_ISA_X86_64), 1)
  tmp := $(call kokkos_append_header,"\#ifndef __CUDA_ARCH__")
  tmp := $(call kokkos_append_header,"\#define KOKKOS_USE_ISA_X86_64")
  tmp := $(call kokkos_append_header,"\#endif")
endif

ifeq ($(KOKKOS_INTERNAL_USE_ISA_KNC), 1)
  tmp := $(call kokkos_append_header,"\#ifndef __CUDA_ARCH__")
  tmp := $(call kokkos_append_header,"\#define KOKKOS_USE_ISA_KNC")
  tmp := $(call kokkos_append_header,"\#endif")
endif

ifeq ($(KOKKOS_INTERNAL_USE_ISA_POWERPCLE), 1)
  tmp := $(call kokkos_append_header,"\#ifndef __CUDA_ARCH__")
  tmp := $(call kokkos_append_header,"\#define KOKKOS_USE_ISA_POWERPCLE")
  tmp := $(call kokkos_append_header,"\#endif")
endif

ifeq ($(KOKKOS_INTERNAL_USE_ISA_POWERPCBE), 1)
  tmp := $(call kokkos_append_header,"\#ifndef __CUDA_ARCH__")
  tmp := $(call kokkos_append_header,"\#define KOKKOS_USE_ISA_POWERPCBE")
  tmp := $(call kokkos_append_header,"\#endif")
endif

#only add the c++ standard flags if this is not CMake
tmp := $(call kokkos_append_header,"/* General Settings */")
ifeq ($(KOKKOS_INTERNAL_ENABLE_CXX11), 1)
ifneq ($(KOKKOS_STANDALONE_CMAKE), yes)
  KOKKOS_CXXFLAGS += $(KOKKOS_INTERNAL_CXX11_FLAG)
endif
  tmp := $(call kokkos_append_header,"\#define KOKKOS_ENABLE_CXX11")
endif
ifeq ($(KOKKOS_INTERNAL_ENABLE_CXX14), 1)
ifneq ($(KOKKOS_STANDALONE_CMAKE), yes)
  KOKKOS_CXXFLAGS += $(KOKKOS_INTERNAL_CXX14_FLAG)
endif
  tmp := $(call kokkos_append_header,"\#define KOKKOS_ENABLE_CXX14")
endif
ifeq ($(KOKKOS_INTERNAL_ENABLE_CXX1Y), 1)
  #I cannot make CMake add this in a good way - so add it here
  KOKKOS_CXXFLAGS += $(KOKKOS_INTERNAL_CXX1Y_FLAG)
  tmp := $(call kokkos_append_header,"\#define KOKKOS_ENABLE_CXX14")
endif
ifeq ($(KOKKOS_INTERNAL_ENABLE_CXX17), 1)
ifneq ($(KOKKOS_STANDALONE_CMAKE), yes)
  KOKKOS_CXXFLAGS += $(KOKKOS_INTERNAL_CXX17_FLAG)
endif
  tmp := $(call kokkos_append_header,"\#define KOKKOS_ENABLE_CXX17")
endif
ifeq ($(KOKKOS_INTERNAL_ENABLE_CXX1Z), 1)
  #I cannot make CMake add this in a good way - so add it here
  KOKKOS_CXXFLAGS += $(KOKKOS_INTERNAL_CXX1Z_FLAG)
  tmp := $(call kokkos_append_header,"\#define KOKKOS_ENABLE_CXX17")
endif
ifeq ($(KOKKOS_INTERNAL_ENABLE_CXX2A), 1)
  #I cannot make CMake add this in a good way - so add it here
  KOKKOS_CXXFLAGS += $(KOKKOS_INTERNAL_CXX2A_FLAG)
  tmp := $(call kokkos_append_header,"\#define KOKKOS_ENABLE_CXX20")
endif

ifeq ($(KOKKOS_INTERNAL_ENABLE_DEBUG), 1)
  ifeq ($(KOKKOS_INTERNAL_COMPILER_NVCC), 1)
    KOKKOS_CXXFLAGS += -lineinfo
  endif

  KOKKOS_CXXFLAGS += -g
  KOKKOS_LDFLAGS += -g
  tmp := $(call kokkos_append_header,"\#define KOKKOS_ENABLE_DEBUG_BOUNDS_CHECK")
  tmp := $(call kokkos_append_header,"\#define KOKKOS_ENABLE_DEBUG")
  ifeq ($(KOKKOS_INTERNAL_DISABLE_DUALVIEW_MODIFY_CHECK), 0)
    tmp := $(call kokkos_append_header,"\#define KOKKOS_ENABLE_DEBUG_DUALVIEW_MODIFY_CHECK")
  endif
endif
ifeq ($(KOKKOS_INTERNAL_DISABLE_COMPLEX_ALIGN), 0)
  tmp := $(call kokkos_append_header,"\#define KOKKOS_ENABLE_COMPLEX_ALIGN")
endif

ifeq ($(KOKKOS_INTERNAL_ENABLE_PROFILING_LOAD_PRINT), 1)
  tmp := $(call kokkos_append_header,"\#define KOKKOS_ENABLE_PROFILING_LOAD_PRINT")
endif

ifeq ($(KOKKOS_INTERNAL_USE_HWLOC), 1)
  ifneq ($(KOKKOS_CMAKE), yes)
    ifneq ($(HWLOC_PATH),)
      KOKKOS_CPPFLAGS += -I$(HWLOC_PATH)/include
      KOKKOS_LIBDIRS += -L$(HWLOC_PATH)/lib
      KOKKOS_CXXLDFLAGS += -L$(HWLOC_PATH)/lib
      KOKKOS_TPL_INCLUDE_DIRS += $(HWLOC_PATH)/include
      KOKKOS_TPL_LIBRARY_DIRS += $(HWLOC_PATH)/lib
    endif
    KOKKOS_LIBS += -lhwloc
    KOKKOS_TPL_LIBRARY_NAMES += hwloc
  endif
  tmp := $(call kokkos_append_header,"\#define KOKKOS_ENABLE_HWLOC")
endif

ifeq ($(KOKKOS_INTERNAL_USE_LIBRT), 1)
  tmp := $(call kokkos_append_header,"\#define KOKKOS_USE_LIBRT")
  KOKKOS_LIBS += -lrt
  KOKKOS_TPL_LIBRARY_NAMES += rt
endif

ifeq ($(KOKKOS_INTERNAL_USE_MEMKIND), 1)
  ifneq ($(KOKKOS_CMAKE), yes)
    ifneq ($(MEMKIND_PATH),)
      KOKKOS_CPPFLAGS += -I$(MEMKIND_PATH)/include
      KOKKOS_LIBDIRS += -L$(MEMKIND_PATH)/lib
      KOKKOS_CXXLDFLAGS += -L$(MEMKIND_PATH)/lib
      KOKKOS_TPL_INCLUDE_DIRS += $(MEMKIND_PATH)/include
      KOKKOS_TPL_LIBRARY_DIRS += $(MEMKIND_PATH)/lib
    endif
    KOKKOS_LIBS += -lmemkind -lnuma
    KOKKOS_TPL_LIBRARY_NAMES += memkind numa
  endif
  tmp := $(call kokkos_append_header,"\#define KOKKOS_ENABLE_HBWSPACE")
endif

ifeq ($(KOKKOS_INTERNAL_DISABLE_PROFILING), 0)
  tmp := $(call kokkos_append_header,"\#define KOKKOS_ENABLE_PROFILING")
endif

ifeq ($(KOKKOS_INTERNAL_USE_HPX), 0)
  ifeq ($(KOKKOS_INTERNAL_ENABLE_DEPRECATED_CODE), 1)
    tmp := $(call kokkos_append_header,"\#define KOKKOS_ENABLE_DEPRECATED_CODE")
  endif
endif

ifeq ($(KOKKOS_INTERNAL_ENABLE_ETI), 1)
  tmp := $(call kokkos_append_header,"\#define KOKKOS_ENABLE_ETI")
endif

ifeq ($(KOKKOS_INTERNAL_ENABLE_LARGE_MEM_TESTS), 1)
  tmp := $(call kokkos_append_header,"\#define KOKKOS_ENABLE_LARGE_MEM_TESTS")
endif

tmp := $(call kokkos_append_header,"/* Optimization Settings */")

ifeq ($(KOKKOS_INTERNAL_OPT_RANGE_AGGRESSIVE_VECTORIZATION), 1)
  tmp := $(call kokkos_append_header,"\#define KOKKOS_OPT_RANGE_AGGRESSIVE_VECTORIZATION")
endif

tmp := $(call kokkos_append_header,"/* Cuda Settings */")

ifeq ($(KOKKOS_INTERNAL_USE_CUDA), 1)
  ifeq ($(KOKKOS_INTERNAL_CUDA_USE_LDG), 1)
    tmp := $(call kokkos_append_header,"\#define KOKKOS_ENABLE_CUDA_LDG_INTRINSIC")
  else
    ifeq ($(KOKKOS_INTERNAL_COMPILER_CLANG), 1)
      tmp := $(call kokkos_append_header,"\#define KOKKOS_ENABLE_CUDA_LDG_INTRINSIC")
    endif
  endif

  ifeq ($(KOKKOS_INTERNAL_CUDA_USE_UVM), 1)
    tmp := $(call kokkos_append_header,"\#define KOKKOS_ENABLE_CUDA_UVM")
  endif

  ifeq ($(KOKKOS_INTERNAL_CUDA_USE_RELOC), 1)
    tmp := $(call kokkos_append_header,"\#define KOKKOS_ENABLE_CUDA_RELOCATABLE_DEVICE_CODE")
    ifeq ($(KOKKOS_INTERNAL_COMPILER_CLANG), 1)
      KOKKOS_CXXFLAGS += -fcuda-rdc
      KOKKOS_LDFLAGS += -fcuda-rdc
    else
      KOKKOS_CXXFLAGS += --relocatable-device-code=true
      KOKKOS_LDFLAGS += --relocatable-device-code=true
    endif
  endif

  ifeq ($(KOKKOS_INTERNAL_COMPILER_NVCC), 1)
    ifeq ($(shell test $(KOKKOS_INTERNAL_COMPILER_NVCC_VERSION) -ge 90; echo $$?),0)
      # This diagnostic is just plain wrong in CUDA 9
      # See https://github.com/kokkos/kokkos/issues/1470
      KOKKOS_CXXFLAGS += -Xcudafe --diag_suppress=esa_on_defaulted_function_ignored
    endif
  endif

  ifeq ($(KOKKOS_INTERNAL_CUDA_USE_LAMBDA), 1)
    ifeq ($(KOKKOS_INTERNAL_COMPILER_NVCC), 1)
      ifeq ($(shell test $(KOKKOS_INTERNAL_COMPILER_NVCC_VERSION) -gt 70; echo $$?),0)
        tmp := $(call kokkos_append_header,"\#define KOKKOS_ENABLE_CUDA_LAMBDA")
        KOKKOS_CXXFLAGS += -expt-extended-lambda
      else
        $(warning Warning: Cuda Lambda support was requested but NVCC version is too low. This requires NVCC for Cuda version 7.5 or higher. Disabling Lambda support now.)
      endif
    endif

    ifeq ($(KOKKOS_INTERNAL_COMPILER_CLANG), 1)
      tmp := $(call kokkos_append_header,"\#define KOKKOS_ENABLE_CUDA_LAMBDA")
    endif
  endif

  ifeq ($(KOKKOS_INTERNAL_CUDA_USE_CONSTEXPR), 1)
    ifeq ($(KOKKOS_INTERNAL_COMPILER_NVCC), 1)
      ifeq ($(shell test $(KOKKOS_INTERNAL_COMPILER_NVCC_VERSION) -ge 80; echo $$?),0)
        tmp := $(call kokkos_append_header,"\#define KOKKOS_ENABLE_CUDA_CONSTEXPR")
        KOKKOS_CXXFLAGS += -expt-relaxed-constexpr
      else
        $(warning Warning: Cuda relaxed constexpr support was requested but NVCC version is too low. This requires NVCC for Cuda version 8.0 or higher. Disabling relaxed constexpr support now.)
      endif
    endif

    ifeq ($(KOKKOS_INTERNAL_COMPILER_CLANG), 1)
      tmp := $(call kokkos_append_header,"\#define KOKKOS_ENABLE_CUDA_CONSTEXPR")
    endif
  endif

  ifeq ($(KOKKOS_INTERNAL_COMPILER_CLANG), 1)
    tmp := $(call kokkos_append_header,"\#define KOKKOS_IMPL_CUDA_CLANG_WORKAROUND")
  endif
endif

ifeq ($(KOKKOS_INTERNAL_USE_HPX), 1)
  ifeq ($(KOKKOS_INTERNAL_HPX_ENABLE_ASYNC_DISPATCH), 1)
    tmp := $(call kokkos_append_header,"\#define KOKKOS_ENABLE_HPX_ASYNC_DISPATCH")
  endif
endif

# Add Architecture flags.

ifeq ($(KOKKOS_INTERNAL_USE_ARCH_ARMV80), 1)
  tmp := $(call kokkos_append_header,"\#define KOKKOS_ARCH_ARMV80")

  ifeq ($(KOKKOS_INTERNAL_COMPILER_CRAY), 1)
    KOKKOS_CXXFLAGS +=
    KOKKOS_LDFLAGS +=
  else
    ifeq ($(KOKKOS_INTERNAL_COMPILER_PGI), 1)
      KOKKOS_CXXFLAGS +=
      KOKKOS_LDFLAGS +=
    else
      KOKKOS_CXXFLAGS += -march=armv8-a
      KOKKOS_LDFLAGS += -march=armv8-a
    endif
  endif
endif

ifeq ($(KOKKOS_INTERNAL_USE_ARCH_ARMV81), 1)
  tmp := $(call kokkos_append_header,"\#define KOKKOS_ARCH_ARMV81")

  ifeq ($(KOKKOS_INTERNAL_COMPILER_CRAY), 1)
    KOKKOS_CXXFLAGS +=
    KOKKOS_LDFLAGS +=
  else
    ifeq ($(KOKKOS_INTERNAL_COMPILER_PGI), 1)
      KOKKOS_CXXFLAGS +=
      KOKKOS_LDFLAGS +=
    else
      KOKKOS_CXXFLAGS += -march=armv8.1-a
      KOKKOS_LDFLAGS += -march=armv8.1-a
    endif
  endif
endif

ifeq ($(KOKKOS_INTERNAL_USE_ARCH_EPYC), 1)
  tmp := $(call kokkos_append_header,"\#define KOKKOS_ARCH_AMD_EPYC")
  tmp := $(call kokkos_append_header,"\#define KOKKOS_ARCH_AMD_AVX2")

  ifeq ($(KOKKOS_INTERNAL_COMPILER_INTEL), 1)
    KOKKOS_CXXFLAGS += -mavx2
    KOKKOS_LDFLAGS += -mavx2
  else
    KOKKOS_CXXFLAGS += -march=znver1 -mtune=znver1
    KOKKOS_LDFLAGS += -march=znver1 -mtune=znver1
  endif
endif

ifeq ($(KOKKOS_INTERNAL_USE_ARCH_ARMV8_THUNDERX), 1)
  tmp := $(call kokkos_append_header,"\#define KOKKOS_ARCH_ARMV80")
  tmp := $(call kokkos_append_header,"\#define KOKKOS_ARCH_ARMV8_THUNDERX")

  ifeq ($(KOKKOS_INTERNAL_COMPILER_CRAY), 1)
    KOKKOS_CXXFLAGS +=
    KOKKOS_LDFLAGS +=
  else
    ifeq ($(KOKKOS_INTERNAL_COMPILER_PGI), 1)
      KOKKOS_CXXFLAGS +=
      KOKKOS_LDFLAGS +=
    else
      KOKKOS_CXXFLAGS += -march=armv8-a -mtune=thunderx
      KOKKOS_LDFLAGS += -march=armv8-a -mtune=thunderx
    endif
  endif
endif

ifeq ($(KOKKOS_INTERNAL_USE_ARCH_ARMV8_THUNDERX2), 1)
  tmp := $(call kokkos_append_header,"\#define KOKKOS_ARCH_ARMV81")
  tmp := $(call kokkos_append_header,"\#define KOKKOS_ARCH_ARMV8_THUNDERX2")

  ifeq ($(KOKKOS_INTERNAL_COMPILER_CRAY), 1)
    KOKKOS_CXXFLAGS +=
    KOKKOS_LDFLAGS +=
  else
    ifeq ($(KOKKOS_INTERNAL_COMPILER_PGI), 1)
      KOKKOS_CXXFLAGS +=
      KOKKOS_LDFLAGS +=
    else
      KOKKOS_CXXFLAGS += -mtune=thunderx2t99 -mcpu=thunderx2t99
      KOKKOS_LDFLAGS += -mtune=thunderx2t99 -mcpu=thunderx2t99
    endif
  endif
endif

ifeq ($(KOKKOS_INTERNAL_USE_ARCH_SSE42), 1)
  tmp := $(call kokkos_append_header,"\#define KOKKOS_ARCH_SSE42")

  ifeq ($(KOKKOS_INTERNAL_COMPILER_INTEL), 1)
    KOKKOS_CXXFLAGS += -xSSE4.2
    KOKKOS_LDFLAGS  += -xSSE4.2
  else
    ifeq ($(KOKKOS_INTERNAL_COMPILER_CRAY), 1)

    else
      ifeq ($(KOKKOS_INTERNAL_COMPILER_PGI), 1)
        KOKKOS_CXXFLAGS += -tp=nehalem
        KOKKOS_LDFLAGS  += -tp=nehalem
      else
        # Assume that this is a really a GNU compiler.
        KOKKOS_CXXFLAGS += -msse4.2
        KOKKOS_LDFLAGS  += -msse4.2
      endif
    endif
  endif
endif

ifeq ($(KOKKOS_INTERNAL_USE_ARCH_AVX), 1)
  tmp := $(call kokkos_append_header,"\#define KOKKOS_ARCH_AVX")

  ifeq ($(KOKKOS_INTERNAL_COMPILER_INTEL), 1)
    KOKKOS_CXXFLAGS += -mavx
    KOKKOS_LDFLAGS  += -mavx
  else
    ifeq ($(KOKKOS_INTERNAL_COMPILER_CRAY), 1)

    else
      ifeq ($(KOKKOS_INTERNAL_COMPILER_PGI), 1)
        KOKKOS_CXXFLAGS += -tp=sandybridge
        KOKKOS_LDFLAGS  += -tp=sandybridge
      else
        # Assume that this is a really a GNU compiler.
        KOKKOS_CXXFLAGS += -mavx
        KOKKOS_LDFLAGS  += -mavx
      endif
    endif
  endif
endif

ifeq ($(KOKKOS_INTERNAL_USE_ARCH_POWER7), 1)
  tmp := $(call kokkos_append_header,"\#define KOKKOS_ARCH_POWER7")

  ifeq ($(KOKKOS_INTERNAL_COMPILER_PGI), 1)

  else
    # Assume that this is a really a GNU compiler or it could be XL on P8.
    KOKKOS_CXXFLAGS += -mcpu=power7 -mtune=power7
    KOKKOS_LDFLAGS  += -mcpu=power7 -mtune=power7
  endif
endif

ifeq ($(KOKKOS_INTERNAL_USE_ARCH_POWER8), 1)
  tmp := $(call kokkos_append_header,"\#define KOKKOS_ARCH_POWER8")

  ifeq ($(KOKKOS_INTERNAL_COMPILER_PGI), 1)

  else
    ifeq ($(KOKKOS_INTERNAL_COMPILER_XL), 1) 
        KOKKOS_CXXFLAGS += -mcpu=power8 -mtune=power8
        KOKKOS_LDFLAGS  += -mcpu=power8 -mtune=power8
    else
      ifeq ($(KOKKOS_INTERNAL_COMPILER_NVCC), 1)

      else 
        # Assume that this is a really a GNU compiler on P8.
        KOKKOS_CXXFLAGS += -mcpu=power8 -mtune=power8
        KOKKOS_LDFLAGS  += -mcpu=power8 -mtune=power8
      endif
    endif
  endif
endif

ifeq ($(KOKKOS_INTERNAL_USE_ARCH_POWER9), 1)
  tmp := $(call kokkos_append_header,"\#define KOKKOS_ARCH_POWER9")

  ifeq ($(KOKKOS_INTERNAL_COMPILER_PGI), 1)

  else
    ifeq ($(KOKKOS_INTERNAL_COMPILER_XL), 1) 
        KOKKOS_CXXFLAGS += -mcpu=power9 -mtune=power9
        KOKKOS_LDFLAGS  += -mcpu=power9 -mtune=power9
    else
      ifeq ($(KOKKOS_INTERNAL_COMPILER_NVCC), 1)

      else 
        # Assume that this is a really a GNU compiler on P9
        KOKKOS_CXXFLAGS += -mcpu=power9 -mtune=power9
        KOKKOS_LDFLAGS  += -mcpu=power9 -mtune=power9
      endif
    endif
  endif
endif

ifeq ($(KOKKOS_INTERNAL_USE_ARCH_HSW), 1)
  tmp := $(call kokkos_append_header,"\#define KOKKOS_ARCH_AVX2")

  ifeq ($(KOKKOS_INTERNAL_COMPILER_INTEL), 1)
    KOKKOS_CXXFLAGS += -xCORE-AVX2
    KOKKOS_LDFLAGS  += -xCORE-AVX2
  else
    ifeq ($(KOKKOS_INTERNAL_COMPILER_CRAY), 1)

    else
      ifeq ($(KOKKOS_INTERNAL_COMPILER_PGI), 1)
        KOKKOS_CXXFLAGS += -tp=haswell
        KOKKOS_LDFLAGS  += -tp=haswell
      else
        # Assume that this is a really a GNU compiler.
        KOKKOS_CXXFLAGS += -march=core-avx2 -mtune=core-avx2
        KOKKOS_LDFLAGS  += -march=core-avx2 -mtune=core-avx2
      endif
    endif
  endif
endif

ifeq ($(KOKKOS_INTERNAL_USE_ARCH_BDW), 1)
  tmp := $(call kokkos_append_header,"\#define KOKKOS_ARCH_AVX2")

  ifeq ($(KOKKOS_INTERNAL_COMPILER_INTEL), 1)
    KOKKOS_CXXFLAGS += -xCORE-AVX2
    KOKKOS_LDFLAGS  += -xCORE-AVX2
  else
    ifeq ($(KOKKOS_INTERNAL_COMPILER_CRAY), 1)

    else
      ifeq ($(KOKKOS_INTERNAL_COMPILER_PGI), 1)
        KOKKOS_CXXFLAGS += -tp=haswell
        KOKKOS_LDFLAGS  += -tp=haswell
      else
        # Assume that this is a really a GNU compiler.
        KOKKOS_CXXFLAGS += -march=core-avx2 -mtune=core-avx2 -mrtm
        KOKKOS_LDFLAGS  += -march=core-avx2 -mtune=core-avx2 -mrtm
      endif
    endif
  endif
endif

ifeq ($(KOKKOS_INTERNAL_USE_ARCH_AVX512MIC), 1)
  tmp := $(call kokkos_append_header,"\#define KOKKOS_ARCH_AVX512MIC")

  ifeq ($(KOKKOS_INTERNAL_COMPILER_INTEL), 1)
    KOKKOS_CXXFLAGS += -xMIC-AVX512
    KOKKOS_LDFLAGS  += -xMIC-AVX512
  else
    ifeq ($(KOKKOS_INTERNAL_COMPILER_CRAY), 1)

    else
      ifeq ($(KOKKOS_INTERNAL_COMPILER_PGI), 1)

      else
        # Asssume that this is really a GNU compiler.
        KOKKOS_CXXFLAGS += -march=knl -mtune=knl
        KOKKOS_LDFLAGS  += -march=knl -mtune=knl
      endif
    endif
  endif
endif

ifeq ($(KOKKOS_INTERNAL_USE_ARCH_AVX512XEON), 1)
  tmp := $(call kokkos_append_header,"\#define KOKKOS_ARCH_AVX512XEON")

  ifeq ($(KOKKOS_INTERNAL_COMPILER_INTEL), 1)
    KOKKOS_CXXFLAGS += -xCORE-AVX512
    KOKKOS_LDFLAGS  += -xCORE-AVX512
  else
    ifeq ($(KOKKOS_INTERNAL_COMPILER_CRAY), 1)

    else
      ifeq ($(KOKKOS_INTERNAL_COMPILER_PGI), 1)

      else
        # Nothing here yet.
        KOKKOS_CXXFLAGS += -march=skylake-avx512 -mtune=skylake-avx512 -mrtm
        KOKKOS_LDFLAGS  += -march=skylake-avx512 -mtune=skylake-avx512 -mrtm
      endif
    endif
  endif
endif

ifeq ($(KOKKOS_INTERNAL_USE_ARCH_KNC), 1)
  tmp := $(call kokkos_append_header,"\#define KOKKOS_ARCH_KNC")
  KOKKOS_CXXFLAGS += -mmic
  KOKKOS_LDFLAGS += -mmic
endif

# Figure out the architecture flag for Cuda.
ifeq ($(KOKKOS_INTERNAL_USE_CUDA), 1)
   KOKKOS_INTERNAL_USE_CUDA_ARCH=1
endif
ifeq ($(KOKKOS_INTERNAL_USE_HIP), 1)
   ifeq ($(KOKKOS_INTERNAL_COMPILER_NVCC), 1)
     KOKKOS_INTERNAL_USE_CUDA_ARCH=1
   endif
endif
ifeq ($(KOKKOS_INTERNAL_USE_CUDA_ARCH), 1)
  ifeq ($(KOKKOS_INTERNAL_COMPILER_NVCC), 1)
    KOKKOS_INTERNAL_CUDA_ARCH_FLAG=-arch
  else ifeq ($(KOKKOS_INTERNAL_COMPILER_CLANG), 1)
		KOKKOS_INTERNAL_CUDA_ARCH_FLAG=--cuda-gpu-arch
		KOKKOS_CXXFLAGS += -x cuda
  else
    $(error Makefile.kokkos: CUDA is enabled but the compiler is neither NVCC nor Clang (got version string $(KOKKOS_CXX_VERSION)) )
  endif
  KOKKOS_INTERNAL_USE_CUDA_ARCH = 1
endif

ifeq ($(KOKKOS_INTERNAL_USE_OPENMPTARGET), 1)
  ifeq ($(KOKKOS_INTERNAL_COMPILER_CLANG), 1)
    KOKKOS_INTERNAL_CUDA_ARCH_FLAG=-fopenmp-targets=nvptx64-nvidia-cuda -Xopenmp-target -march
  endif
  KOKKOS_INTERNAL_USE_CUDA_ARCH = 1
endif

ifeq ($(KOKKOS_INTERNAL_USE_CUDA_ARCH), 1)
  ifeq ($(KOKKOS_INTERNAL_USE_ARCH_KEPLER30), 1)
    tmp := $(call kokkos_append_header,"\#define KOKKOS_ARCH_KEPLER")
    tmp := $(call kokkos_append_header,"\#define KOKKOS_ARCH_KEPLER30")
    KOKKOS_INTERNAL_CUDA_ARCH_FLAG := $(KOKKOS_INTERNAL_CUDA_ARCH_FLAG)=sm_30
  endif
  ifeq ($(KOKKOS_INTERNAL_USE_ARCH_KEPLER32), 1)
    tmp := $(call kokkos_append_header,"\#define KOKKOS_ARCH_KEPLER")
    tmp := $(call kokkos_append_header,"\#define KOKKOS_ARCH_KEPLER32")
    KOKKOS_INTERNAL_CUDA_ARCH_FLAG := $(KOKKOS_INTERNAL_CUDA_ARCH_FLAG)=sm_32
  endif
  ifeq ($(KOKKOS_INTERNAL_USE_ARCH_KEPLER35), 1)
    tmp := $(call kokkos_append_header,"\#define KOKKOS_ARCH_KEPLER")
    tmp := $(call kokkos_append_header,"\#define KOKKOS_ARCH_KEPLER35")
    KOKKOS_INTERNAL_CUDA_ARCH_FLAG := $(KOKKOS_INTERNAL_CUDA_ARCH_FLAG)=sm_35
  endif
  ifeq ($(KOKKOS_INTERNAL_USE_ARCH_KEPLER37), 1)
    tmp := $(call kokkos_append_header,"\#define KOKKOS_ARCH_KEPLER")
    tmp := $(call kokkos_append_header,"\#define KOKKOS_ARCH_KEPLER37")
    KOKKOS_INTERNAL_CUDA_ARCH_FLAG := $(KOKKOS_INTERNAL_CUDA_ARCH_FLAG)=sm_37
  endif
  ifeq ($(KOKKOS_INTERNAL_USE_ARCH_MAXWELL50), 1)
    tmp := $(call kokkos_append_header,"\#define KOKKOS_ARCH_MAXWELL")
    tmp := $(call kokkos_append_header,"\#define KOKKOS_ARCH_MAXWELL50")
    KOKKOS_INTERNAL_CUDA_ARCH_FLAG := $(KOKKOS_INTERNAL_CUDA_ARCH_FLAG)=sm_50
  endif
  ifeq ($(KOKKOS_INTERNAL_USE_ARCH_MAXWELL52), 1)
    tmp := $(call kokkos_append_header,"\#define KOKKOS_ARCH_MAXWELL")
    tmp := $(call kokkos_append_header,"\#define KOKKOS_ARCH_MAXWELL52")
    KOKKOS_INTERNAL_CUDA_ARCH_FLAG := $(KOKKOS_INTERNAL_CUDA_ARCH_FLAG)=sm_52
  endif
  ifeq ($(KOKKOS_INTERNAL_USE_ARCH_MAXWELL53), 1)
    tmp := $(call kokkos_append_header,"\#define KOKKOS_ARCH_MAXWELL")
    tmp := $(call kokkos_append_header,"\#define KOKKOS_ARCH_MAXWELL53")
    KOKKOS_INTERNAL_CUDA_ARCH_FLAG := $(KOKKOS_INTERNAL_CUDA_ARCH_FLAG)=sm_53
  endif
  ifeq ($(KOKKOS_INTERNAL_USE_ARCH_PASCAL60), 1)
    tmp := $(call kokkos_append_header,"\#define KOKKOS_ARCH_PASCAL")
    tmp := $(call kokkos_append_header,"\#define KOKKOS_ARCH_PASCAL60")
    KOKKOS_INTERNAL_CUDA_ARCH_FLAG := $(KOKKOS_INTERNAL_CUDA_ARCH_FLAG)=sm_60
  endif
  ifeq ($(KOKKOS_INTERNAL_USE_ARCH_PASCAL61), 1)
    tmp := $(call kokkos_append_header,"\#define KOKKOS_ARCH_PASCAL")
    tmp := $(call kokkos_append_header,"\#define KOKKOS_ARCH_PASCAL61")
    KOKKOS_INTERNAL_CUDA_ARCH_FLAG := $(KOKKOS_INTERNAL_CUDA_ARCH_FLAG)=sm_61
  endif
  ifeq ($(KOKKOS_INTERNAL_USE_ARCH_VOLTA70), 1)
    tmp := $(call kokkos_append_header,"\#define KOKKOS_ARCH_VOLTA")
    tmp := $(call kokkos_append_header,"\#define KOKKOS_ARCH_VOLTA70")
    KOKKOS_INTERNAL_CUDA_ARCH_FLAG := $(KOKKOS_INTERNAL_CUDA_ARCH_FLAG)=sm_70
  endif
  ifeq ($(KOKKOS_INTERNAL_USE_ARCH_VOLTA72), 1)
    tmp := $(call kokkos_append_header,"\#define KOKKOS_ARCH_VOLTA")
    tmp := $(call kokkos_append_header,"\#define KOKKOS_ARCH_VOLTA72")
    KOKKOS_INTERNAL_CUDA_ARCH_FLAG := $(KOKKOS_INTERNAL_CUDA_ARCH_FLAG)=sm_72
  endif
  ifeq ($(KOKKOS_INTERNAL_USE_ARCH_TURING75), 1)
    tmp := $(call kokkos_append_header,"\#define KOKKOS_ARCH_TURING")
    tmp := $(call kokkos_append_header,"\#define KOKKOS_ARCH_TURING75")
    KOKKOS_INTERNAL_CUDA_ARCH_FLAG := $(KOKKOS_INTERNAL_CUDA_ARCH_FLAG)=sm_75
  endif

  ifneq ($(KOKKOS_INTERNAL_USE_ARCH_NVIDIA), 0)
    KOKKOS_CXXFLAGS += $(KOKKOS_INTERNAL_CUDA_ARCH_FLAG)

    ifeq ($(KOKKOS_INTERNAL_COMPILER_NVCC), 1)
      KOKKOS_LDFLAGS += $(KOKKOS_INTERNAL_CUDA_ARCH_FLAG)
    endif
    ifeq ($(KOKKOS_INTERNAL_COMPILER_CLANG), 1)
      ifeq ($(KOKKOS_INTERNAL_USE_OPENMPTARGET), 1)
        KOKKOS_LDFLAGS += $(KOKKOS_INTERNAL_CUDA_ARCH_FLAG)
      endif
    endif
  endif
  ifeq ($(KOKKOS_INTERNAL_USE_HIP), 1)
    KOKKOS_CXXFLAGS += --expt-extended-lambda
  endif
endif


# Figure out the architecture flag for ROCm.
ifeq ($(KOKKOS_INTERNAL_USE_HIP), 1)
  # Lets start with adding architecture defines
  ifeq ($(KOKKOS_INTERNAL_USE_ARCH_VEGA900), 1)
    tmp := $(call kokkos_append_header,"\#define KOKKOS_ARCH_HIP 900")
    tmp := $(call kokkos_append_header,"\#define KOKKOS_ARCH_VEGA900")
    KOKKOS_INTERNAL_HIP_ARCH_FLAG := --amdgpu-target=gfx900
  endif
  ifeq ($(KOKKOS_INTERNAL_USE_ARCH_VEGA906), 1)
    tmp := $(call kokkos_append_header,"\#define KOKKOS_ARCH_HIP 906")
    tmp := $(call kokkos_append_header,"\#define KOKKOS_ARCH_VEGA906")
    KOKKOS_INTERNAL_HIP_ARCH_FLAG := --amdgpu-target=gfx906
  endif

  KOKKOS_SRC += $(wildcard $(KOKKOS_PATH)/core/src/HIP/*.cpp)
  KOKKOS_HEADERS += $(wildcard $(KOKKOS_PATH)/core/src/HIP/*.hpp)

  KOKKOS_CXXFLAGS+=$(KOKKOS_INTERNAL_HIP_ARCH_FLAG)
  KOKKOS_LDFLAGS+=$(KOKKOS_INTERNAL_HIP_ARCH_FLAG)

  ifeq ($(KOKKOS_INTERNAL_HIP_USE_RELOC), 1)
    tmp := $(call kokkos_append_header,"\#define KOKKOS_ENABLE_HIP_RELOCATABLE_DEVICE_CODE")
    KOKKOS_CXXFLAGS+=-fgpu-rdc
    KOKKOS_LDFLAGS+=-fgpu-rdc
  else
    KOKKOS_CXXFLAGS+=-fno-gpu-rdc
    KOKKOS_LDFLAGS+=-fno-gpu-rdc
  endif
endif


KOKKOS_INTERNAL_LS_CONFIG := $(shell ls KokkosCore_config.h 2>&1)

ifeq ($(KOKKOS_INTERNAL_LS_CONFIG), KokkosCore_config.h)
  KOKKOS_INTERNAL_NEW_CONFIG := $(strip $(shell diff KokkosCore_config.h KokkosCore_config.tmp | grep define | wc -l))
else
  KOKKOS_INTERNAL_NEW_CONFIG := 1
endif

ifneq ($(KOKKOS_INTERNAL_NEW_CONFIG), 0)
  tmp := $(shell cp KokkosCore_config.tmp KokkosCore_config.h)
endif

KOKKOS_HEADERS += $(wildcard $(KOKKOS_PATH)/core/src/*.hpp)
KOKKOS_HEADERS += $(wildcard $(KOKKOS_PATH)/core/src/impl/*.hpp)
KOKKOS_HEADERS += $(wildcard $(KOKKOS_PATH)/containers/src/*.hpp)
KOKKOS_HEADERS += $(wildcard $(KOKKOS_PATH)/containers/src/impl/*.hpp)
KOKKOS_HEADERS += $(wildcard $(KOKKOS_PATH)/algorithms/src/*.hpp)

KOKKOS_SRC += $(wildcard $(KOKKOS_PATH)/core/src/impl/*.cpp)
KOKKOS_SRC += $(wildcard $(KOKKOS_PATH)/containers/src/impl/*.cpp)

ifeq ($(KOKKOS_INTERNAL_USE_CUDA), 1)
  KOKKOS_SRC += $(wildcard $(KOKKOS_PATH)/core/src/Cuda/*.cpp)
ifeq ($(KOKKOS_INTERNAL_ENABLE_ETI), 1)
  KOKKOS_SRC += $(wildcard $(KOKKOS_ETI_PATH)/Cuda/*.cpp)
endif
  KOKKOS_HEADERS += $(wildcard $(KOKKOS_PATH)/core/src/Cuda/*.hpp)
  ifneq ($(CUDA_PATH),)
    KOKKOS_CPPLAGS += -I$(CUDA_PATH)/include
    ifeq ($(call kokkos_path_exists,$(CUDA_PATH)/lib64), 1)
      KOKKOS_LIBDIRS += -L$(CUDA_PATH)/lib64
      KOKKOS_CXXLDFLAGS += -L$(CUDA_PATH)/lib64
      KOKKOS_TPL_LIBRARY_DIRS += $(CUDA_PATH)/lib64
    else ifeq ($(call kokkos_path_exists,$(CUDA_PATH)/lib), 1)
      KOKKOS_LIBDIRS += -L$(CUDA_PATH)/lib
      KOKKOS_CXXLDFLAGS += -L$(CUDA_PATH)/lib
      KOKKOS_TPL_LIBRARY_DIRS += $(CUDA_PATH)/lib
    else
      $(error Can't find CUDA library directory: no lib64 or lib directory in $(CUDA_PATH))
    endif
    KOKKOS_TPL_INCLUDE_DIRS += $(CUDA_PATH)/include
    ifeq ($(KOKKOS_INTERNAL_COMPILER_CLANG), 1)
      KOKKOS_CXXFLAGS += --cuda-path=$(CUDA_PATH)
    endif
  endif
  KOKKOS_LIBS += -lcudart -lcuda
  KOKKOS_TPL_LIBRARY_NAMES += cudart cuda
endif

ifeq ($(KOKKOS_INTERNAL_USE_OPENMPTARGET), 1)
  KOKKOS_SRC += $(wildcard $(KOKKOS_PATH)/core/src/OpenMPTarget/*.cpp)
  KOKKOS_HEADERS += $(wildcard $(KOKKOS_PATH)/core/src/OpenMPTarget/*.hpp)
  ifeq ($(KOKKOS_INTERNAL_USE_CUDA), 1)
    KOKKOS_CXXFLAGS += -Xcompiler $(KOKKOS_INTERNAL_OPENMPTARGET_FLAG)
  else
    KOKKOS_CXXFLAGS += $(KOKKOS_INTERNAL_OPENMPTARGET_FLAG)
  endif
  KOKKOS_LDFLAGS += $(KOKKOS_INTERNAL_OPENMPTARGET_FLAG)
  KOKKOS_LIBS += $(KOKKOS_INTERNAL_OPENMPTARGET_LIB)
endif

ifeq ($(KOKKOS_INTERNAL_USE_OPENMP), 1)
  KOKKOS_SRC += $(wildcard $(KOKKOS_PATH)/core/src/OpenMP/*.cpp)
ifeq ($(KOKKOS_INTERNAL_ENABLE_ETI), 1)
  KOKKOS_SRC += $(wildcard $(KOKKOS_ETI_PATH)/OpenMP/*.cpp)
endif
  KOKKOS_HEADERS += $(wildcard $(KOKKOS_PATH)/core/src/OpenMP/*.hpp)

  ifeq ($(KOKKOS_INTERNAL_COMPILER_NVCC), 1)
    KOKKOS_CXXFLAGS += -Xcompiler $(KOKKOS_INTERNAL_OPENMP_FLAG)
  else
    KOKKOS_CXXFLAGS += $(KOKKOS_INTERNAL_OPENMP_FLAG)
  endif

  KOKKOS_LDFLAGS += $(KOKKOS_INTERNAL_OPENMP_FLAG)
  KOKKOS_LINK_FLAGS += $(KOKKOS_INTERNAL_OPENMP_FLAG)
endif

ifeq ($(KOKKOS_INTERNAL_USE_PTHREADS), 1)
  KOKKOS_SRC += $(wildcard $(KOKKOS_PATH)/core/src/Threads/*.cpp)
ifeq ($(KOKKOS_INTERNAL_ENABLE_ETI), 1)
  KOKKOS_SRC += $(wildcard $(KOKKOS_ETI_PATH)/Threads/*.cpp)
endif
  KOKKOS_HEADERS += $(wildcard $(KOKKOS_PATH)/core/src/Threads/*.hpp)
  KOKKOS_LIBS += -lpthread
  KOKKOS_TPL_LIBRARY_NAMES += pthread
endif

ifeq ($(KOKKOS_INTERNAL_USE_HPX), 1)
  KOKKOS_SRC += $(wildcard $(KOKKOS_PATH)/core/src/HPX/*.cpp)
  KOKKOS_HEADERS += $(wildcard $(KOKKOS_PATH)/core/src/HPX/*.hpp)
  ifneq ($(HPX_PATH),)
    ifeq ($(KOKKOS_INTERNAL_ENABLE_DEBUG), 1)
      KOKKOS_CXXFLAGS += $(shell PKG_CONFIG_PATH=$(HPX_PATH)/lib64/pkgconfig pkg-config --cflags hpx_application_debug)
      KOKKOS_CXXLDFLAGS += $(shell PKG_CONFIG_PATH=$(HPX_PATH)/lib64/pkgconfig pkg-config --libs hpx_application_debug)
      KOKKOS_LIBS += $(shell PKG_CONFIG_PATH=$(HPX_PATH)/lib64/pkgconfig pkg-config --libs hpx_application_debug)
    else
      KOKKOS_CXXFLAGS += $(shell PKG_CONFIG_PATH=$(HPX_PATH)/lib64/pkgconfig pkg-config --cflags hpx_application)
      KOKKOS_CXXLDFLAGS += $(shell PKG_CONFIG_PATH=$(HPX_PATH)/lib64/pkgconfig pkg-config --libs hpx_application)
      KOKKOS_LIBS += $(shell PKG_CONFIG_PATH=$(HPX_PATH)/lib64/pkgconfig pkg-config --libs hpx_application)
    endif
  else
    ifeq ($(KOKKOS_INTERNAL_ENABLE_DEBUG), 1)
      KOKKOS_CXXFLAGS += $(shell pkg-config --cflags hpx_application_debug)
      KOKKOS_CXXLDFLAGS += $(shell pkg-config --libs hpx_application_debug)
      KOKKOS_LIBS += $(shell pkg-config --libs hpx_application_debug)
    else
      KOKKOS_CXXFLAGS += $(shell pkg-config --cflags hpx_application)
      KOKKOS_CXXLDFLAGS += $(shell pkg-config --libs hpx_application)
      KOKKOS_LIBS += $(shell pkg-config --libs hpx_application)
    endif
  endif
  KOKKOS_TPL_LIBRARY_NAMES += hpx
endif

# Explicitly set the GCC Toolchain for Clang.
ifeq ($(KOKKOS_INTERNAL_COMPILER_CLANG), 1)
  KOKKOS_INTERNAL_GCC_PATH = $(shell which g++)
  KOKKOS_INTERNAL_GCC_TOOLCHAIN = $(KOKKOS_INTERNAL_GCC_PATH:/bin/g++=)
  KOKKOS_CXXFLAGS += --gcc-toolchain=$(KOKKOS_INTERNAL_GCC_TOOLCHAIN)
  KOKKOS_LDFLAGS += --gcc-toolchain=$(KOKKOS_INTERNAL_GCC_TOOLCHAIN)
endif

# Don't include Kokkos_HBWSpace.cpp if not using MEMKIND to avoid a link warning.
ifneq ($(KOKKOS_INTERNAL_USE_MEMKIND), 1)
  KOKKOS_SRC := $(filter-out $(KOKKOS_PATH)/core/src/impl/Kokkos_HBWSpace.cpp,$(KOKKOS_SRC))
endif

# Don't include Kokkos_Serial.cpp or Kokkos_Serial_Task.cpp if not using Serial
# device to avoid a link warning.
ifeq ($(KOKKOS_INTERNAL_USE_SERIAL), 1)
ifeq ($(KOKKOS_INTERNAL_ENABLE_ETI), 1)
  KOKKOS_SRC += $(wildcard $(KOKKOS_ETI_PATH)/Serial/*.cpp)
endif
endif
ifneq ($(KOKKOS_INTERNAL_USE_SERIAL), 1)
  KOKKOS_SRC := $(filter-out $(KOKKOS_PATH)/core/src/impl/Kokkos_Serial.cpp,$(KOKKOS_SRC))
  KOKKOS_SRC := $(filter-out $(KOKKOS_PATH)/core/src/impl/Kokkos_Serial_Task.cpp,$(KOKKOS_SRC))
endif

# With Cygwin functions such as fdopen and fileno are not defined
# when strict ansi is enabled. strict ansi gets enabled with --std=c++11
# though. So we hard undefine it here. Not sure if that has any bad side effects
# This is needed for gtest actually, not for Kokkos itself!
ifeq ($(KOKKOS_INTERNAL_OS_CYGWIN), 1)
  KOKKOS_CXXFLAGS += -U__STRICT_ANSI__
endif

# Set KokkosExtraLibs and add -lkokkos to link line
KOKKOS_EXTRA_LIBS := ${KOKKOS_LIBS}
KOKKOS_LIBS := -lkokkos ${KOKKOS_LIBS}

# Setting up dependencies.

KokkosCore_config.h:

KOKKOS_CPP_DEPENDS := KokkosCore_config.h $(KOKKOS_HEADERS)

KOKKOS_OBJ = $(KOKKOS_SRC:.cpp=.o)
KOKKOS_OBJ_LINK = $(notdir $(KOKKOS_OBJ))

include $(KOKKOS_PATH)/Makefile.targets

kokkos-clean:
	rm -f $(KOKKOS_OBJ_LINK) KokkosCore_config.h KokkosCore_config.tmp libkokkos.a

libkokkos.a: $(KOKKOS_OBJ_LINK) $(KOKKOS_SRC) $(KOKKOS_HEADERS)
	ar cr libkokkos.a $(KOKKOS_OBJ_LINK)
	ranlib libkokkos.a

print-cxx-flags: 
	echo "$(KOKKOS_CXXFLAGS)"

KOKKOS_LINK_DEPENDS=libkokkos.a

#we have carefully separated LDFLAGS from LIBS and LIBDIRS
#we have also separated CPPFLAGS from CXXFLAGS
#if this is not cmake, for backwards compatibility
#we just jam everything together into the CXXFLAGS and LDFLAGS
ifneq ($(KOKKOS_CMAKE), yes)
  KOKKOS_CXXFLAGS += $(KOKKOS_CPPFLAGS)
  KOKKOS_LDFLAGS += $(KOKKOS_LIBDIRS)
endif<|MERGE_RESOLUTION|>--- conflicted
+++ resolved
@@ -6,28 +6,20 @@
 endif
 CXXFLAGS=$(CCFLAGS)
 
-<<<<<<< HEAD
-# Options: Cuda,ROCm,OpenMP,Pthreads,Qthreads,Serial
-=======
 KOKKOS_VERSION_MAJOR = 3
 KOKKOS_VERSION_MINOR = 1
 KOKKOS_VERSION_PATCH = 1
 KOKKOS_VERSION = $(shell echo $(KOKKOS_VERSION_MAJOR)*10000+$(KOKKOS_VERSION_MINOR)*100+$(KOKKOS_VERSION_PATCH) | bc)
 
 # Options: Cuda,HIP,ROCm,OpenMP,Pthread,Serial
->>>>>>> 5e3fe197
 KOKKOS_DEVICES ?= "OpenMP"
-#KOKKOS_DEVICES ?= "Pthreads"
+#KOKKOS_DEVICES ?= "Pthread"
 # Options: 
 # Intel:    KNC,KNL,SNB,HSW,BDW,SKX
 # NVIDIA:   Kepler,Kepler30,Kepler32,Kepler35,Kepler37,Maxwell,Maxwell50,Maxwell52,Maxwell53,Pascal60,Pascal61,Volta70,Volta72,Turing75
 # ARM:      ARMv80,ARMv81,ARMv8-ThunderX,ARMv8-TX2
 # IBM:      BGQ,Power7,Power8,Power9
-<<<<<<< HEAD
-# AMD-GPUS: Kaveri,Carrizo,Fiji,Vega
-=======
 # AMD-GPUS: Vega900,Vega906
->>>>>>> 5e3fe197
 # AMD-CPUS: AMDAVX,Ryzen,EPYC
 KOKKOS_ARCH ?= ""
 # Options: yes,no
@@ -344,15 +336,9 @@
                                               + $(KOKKOS_INTERNAL_USE_ARCH_KEPLER37)  \
                                               + $(KOKKOS_INTERNAL_USE_ARCH_PASCAL61)  \
                                               + $(KOKKOS_INTERNAL_USE_ARCH_PASCAL60)  \
-<<<<<<< HEAD
-					      + $(KOKKOS_INTERNAL_USE_ARCH_VOLTA70) \
-					      + $(KOKKOS_INTERNAL_USE_ARCH_VOLTA72) \
-					      + $(KOKKOS_INTERNAL_USE_ARCH_TURING75) \
-=======
 											  + $(KOKKOS_INTERNAL_USE_ARCH_VOLTA70) \
 											  + $(KOKKOS_INTERNAL_USE_ARCH_VOLTA72) \
 											  + $(KOKKOS_INTERNAL_USE_ARCH_TURING75) \
->>>>>>> 5e3fe197
                                               + $(KOKKOS_INTERNAL_USE_ARCH_MAXWELL50) \
                                               + $(KOKKOS_INTERNAL_USE_ARCH_MAXWELL52) \
                                               + $(KOKKOS_INTERNAL_USE_ARCH_MAXWELL53))
@@ -367,15 +353,9 @@
                                                 + $(KOKKOS_INTERNAL_USE_ARCH_KEPLER37)  \
                                                 + $(KOKKOS_INTERNAL_USE_ARCH_PASCAL61)  \
                                                 + $(KOKKOS_INTERNAL_USE_ARCH_PASCAL60)  \
-<<<<<<< HEAD
-						+ $(KOKKOS_INTERNAL_USE_ARCH_VOLTA70) \
-						+ $(KOKKOS_INTERNAL_USE_ARCH_VOLTA72) \
-						+ $(KOKKOS_INTERNAL_USE_ARCH_TURING75) \
-=======
 												+ $(KOKKOS_INTERNAL_USE_ARCH_VOLTA70) \
 												+ $(KOKKOS_INTERNAL_USE_ARCH_VOLTA72) \
 												+ $(KOKKOS_INTERNAL_USE_ARCH_TURING75) \
->>>>>>> 5e3fe197
                                                 + $(KOKKOS_INTERNAL_USE_ARCH_MAXWELL50) \
                                                 + $(KOKKOS_INTERNAL_USE_ARCH_MAXWELL52) \
                                                 + $(KOKKOS_INTERNAL_USE_ARCH_MAXWELL53))
@@ -408,16 +388,8 @@
 KOKKOS_INTERNAL_USE_ARCH_AMDAVX := $(call kokkos_has_string,$(KOKKOS_ARCH),AMDAVX)
 KOKKOS_INTERNAL_USE_ARCH_RYZEN := $(call kokkos_has_string,$(KOKKOS_ARCH),Ryzen)
 KOKKOS_INTERNAL_USE_ARCH_EPYC := $(call kokkos_has_string,$(KOKKOS_ARCH),EPYC)
-<<<<<<< HEAD
-KOKKOS_INTERNAL_USE_ARCH_KAVERI := $(call kokkos_has_string,$(KOKKOS_ARCH),Kaveri)
-KOKKOS_INTERNAL_USE_ARCH_CARRIZO := $(call kokkos_has_string,$(KOKKOS_ARCH),Carrizo)
-KOKKOS_INTERNAL_USE_ARCH_FIJI := $(call kokkos_has_string,$(KOKKOS_ARCH),Fiji)
-KOKKOS_INTERNAL_USE_ARCH_VEGA := $(call kokkos_has_string,$(KOKKOS_ARCH),Vega)
-KOKKOS_INTERNAL_USE_ARCH_GFX901 := $(call kokkos_has_string,$(KOKKOS_ARCH),gfx901)
-=======
 KOKKOS_INTERNAL_USE_ARCH_VEGA900 := $(call kokkos_has_string,$(KOKKOS_ARCH),Vega900)
 KOKKOS_INTERNAL_USE_ARCH_VEGA906 := $(call kokkos_has_string,$(KOKKOS_ARCH),Vega906)
->>>>>>> 5e3fe197
 
 # Any AVX?
 KOKKOS_INTERNAL_USE_ARCH_SSE42      := $(shell expr $(KOKKOS_INTERNAL_USE_ARCH_WSM))
