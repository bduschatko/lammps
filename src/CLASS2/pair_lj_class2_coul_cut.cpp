--- conflicted
+++ resolved
@@ -259,11 +259,7 @@
 {
   if (!atom->q_flag) error->all(FLERR, "Pair style lj/class2/coul/cut requires atom attribute q");
 
-<<<<<<< HEAD
   neighbor->add_request(this);
-=======
-  neighbor->request(this, instance_me);
->>>>>>> 9b989b18
 }
 
 /* ----------------------------------------------------------------------
