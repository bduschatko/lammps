/* -*- c++ -*- ----------------------------------------------------------
   LAMMPS - Large-scale Atomic/Molecular Massively Parallel Simulator
   https://www.lammps.org/, Sandia National Laboratories
   Steve Plimpton, sjplimp@sandia.gov

   Copyright (2003) Sandia Corporation.  Under the terms of Contract
   DE-AC04-94AL85000 with Sandia Corporation, the U.S. Government retains
   certain rights in this software.  This software is distributed under
   the GNU General Public License.

   See the README file in the top-level LAMMPS directory.
------------------------------------------------------------------------- */

#ifdef FIX_CLASS
// clang-format off
FixStyle(GROUP,FixGroup);
// clang-format on
#else

#ifndef LMP_FIX_GROUP_H
#define LMP_FIX_GROUP_H

#include "fix.h"

namespace LAMMPS_NS {

class FixGroup : public Fix {
 public:
  FixGroup(class LAMMPS *, int, char **);
  ~FixGroup();
  int setmask();
  void init();
  void setup(int);
  void post_integrate();
  void post_integrate_respa(int, int);
  void *extract(const char *, int &);

 private:
<<<<<<< HEAD
  int gbit,gbitinverse;
  int regionflag,varflag,propflag,proptype;
  int iregion,ivar,iprop;
  char *idregion,*idvar,*idprop;
=======
  int gbit, gbitinverse;
  int regionflag, varflag, propflag, typeflag;
  int iregion, ivar, iprop;
  char *idregion, *idvar, *idprop;
>>>>>>> dad9942b
  class Region *region;

  int nlevels_respa;

  void set_group();
};

}    // namespace LAMMPS_NS

#endif
#endif

/* ERROR/WARNING messages:

E: Illegal ... command

Self-explanatory.  Check the input script syntax and compare to the
documentation for the command.  You can use -echo screen as a
command-line option when running LAMMPS to see the offending line.

E: Region ID for group dynamic does not exist

Self-explanatory.

E: Variable name for group dynamic does not exist

Self-explanatory.

E: Per atom property for group dynamic does not exist

Self-explanatory.

E: Group dynamic parent group cannot be dynamic

Self-explanatory.

E: Variable for group dynamic is invalid style

The variable must be an atom-style variable.

W: One or more dynamic groups may not be updated at correct point in timestep

If there are other fixes that act immediately after the initial stage
of time integration within a timestep (i.e. after atoms move), then
the command that sets up the dynamic group should appear after those
fixes.  This will insure that dynamic group assignments are made
after all atoms have moved.

*/<|MERGE_RESOLUTION|>--- conflicted
+++ resolved
@@ -36,17 +36,10 @@
   void *extract(const char *, int &);
 
  private:
-<<<<<<< HEAD
-  int gbit,gbitinverse;
-  int regionflag,varflag,propflag,proptype;
-  int iregion,ivar,iprop;
-  char *idregion,*idvar,*idprop;
-=======
   int gbit, gbitinverse;
-  int regionflag, varflag, propflag, typeflag;
+  int regionflag, varflag, propflag, proptype;
   int iregion, ivar, iprop;
   char *idregion, *idvar, *idprop;
->>>>>>> dad9942b
   class Region *region;
 
   int nlevels_respa;
