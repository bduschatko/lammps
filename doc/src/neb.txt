--- conflicted
+++ resolved
@@ -50,16 +50,6 @@
 "(HenkelmanB)"_#HenkelmanB, "(Nakano)"_#Nakano3 and "(Maras)"_#Maras2.
 
 Each replica runs on a partition of one or more processors.  Processor
-<<<<<<< HEAD
-partitions are defined at run-time using the -partition command-line
-switch; see "Section 2.6"_Section_start.html#start_6 of the manual.
-Note that if you have MPI installed, you can run a multi-replica
-simulation with more replicas (partitions) than you have physical
-processors, e.g you can run a 10-replica simulation on just one or two
-processors.  You will simply not get the performance speed-up you
-would see with one or more physical processors per replica.  See the
-"Howto replica"_Howto_replica.html doc page for further discussion.
-=======
 partitions are defined at run-time using the "-partition command-line
 switch"_Run_options.html.  Note that if you have MPI installed, you
 can run a multi-replica simulation with more replicas (partitions)
@@ -68,7 +58,6 @@
 performance speed-up you would see with one or more physical
 processors per replica.  See the "Howto replica"_Howto_replica.html
 doc page for further discussion.
->>>>>>> b47e4922
 
 NOTE: As explained below, a NEB calculation perfoms a damped dynamics
 minimization across all the replicas.  The minimizer uses whatever
